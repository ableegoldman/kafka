--- conflicted
+++ resolved
@@ -94,22 +94,10 @@
         }
       }
     }
-<<<<<<< HEAD
-    configurations {
-      all {
-        resolutionStrategy {
-          dependencySubstitution {
-            substitute module("log4j:log4j:1.2.17") because "we use a custom version with security patches" with module("io.confluent:confluent-log4j:1.2.17-cp2")
-          }
-        }
-      }
-      runtime {
-=======
     configurations.all {
       // zinc is the Scala incremental compiler, it has a configuration for its own dependencies
       // that are unrelated to the project dependencies, we should not change them
       if (name != "zinc") {
->>>>>>> d0800b3f
         resolutionStrategy {
           force(
             // ensure we have a single version of scala jars in the classpath, we enable inlining
@@ -126,6 +114,9 @@
             libs.nettyHandler,
             libs.nettyTransportNativeEpoll
           )
+          dependencySubstitution {
+            substitute module("log4j:log4j:1.2.17") because "we use a custom version with security patches" with module("io.confluent:confluent-log4j:1.2.17-cp2")
+          }
         }
       }
     }
