--- conflicted
+++ resolved
@@ -300,7 +300,6 @@
 
     private java.util.function.Consumer<Throwable> streamsUncaughtExceptionHandler;
     private final Runnable shutdownErrorHook;
-<<<<<<< HEAD
 
     // These must be Atomic references as they are shared and used to signal between the assignor and the stream thread
     private final AtomicInteger assignmentErrorCode;
@@ -310,11 +309,6 @@
     private final AtomicLong cacheResizeSize = new AtomicLong(-1L);
     private final AtomicBoolean leaveGroupRequested = new AtomicBoolean(false);
     private final AtomicBoolean topologyUpdated = new AtomicBoolean(false);
-=======
-    private final AtomicInteger assignmentErrorCode;
-    private final AtomicLong cacheResizeSize;
-    private final AtomicBoolean leaveGroupRequested;
->>>>>>> 92d58aa8
 
     public static StreamThread create(final TopologyMetadata topologyMetadata,
                                       final StreamsConfig config,
