--- conflicted
+++ resolved
@@ -56,8 +56,8 @@
     private final SortedMap<String, InternalTopologyBuilder> builders; // Keep sorted by topology name for readability
 
     private ProcessorTopology globalTopology;
-    private Map<String, StateStore> globalStateStores = new HashMap<>();
-    final Set<String> allInputTopics = new HashSet<>();
+    private final Map<String, StateStore> globalStateStores = new HashMap<>();
+    private final Set<String> allInputTopics = new HashSet<>();
 
     public TopologyMetadata(final InternalTopologyBuilder builder, final StreamsConfig config) {
         this.config = config;
@@ -207,9 +207,8 @@
         return sb.toString();
     }
 
-<<<<<<< HEAD
     public void registerAndBuildNewTopology(final InternalTopologyBuilder newTopologyBuilder) {
-        builders.put(newTopologyBuilder.namedTopology(), newTopologyBuilder);
+        builders.put(newTopologyBuilder.topologyName(), newTopologyBuilder);
         buildAndVerifyTopology(newTopologyBuilder);
     }
 
@@ -220,105 +219,7 @@
 
     public void buildAndRewriteTopology() {
         applyToEachBuilder(this::buildAndVerifyTopology);
-=======
-    public final void buildAndRewriteTopology() {
-        applyToEachBuilder(builder -> {
-            builder.rewriteTopology(config);
-            builder.buildTopology();
-
-            // As we go, check each topology for overlap in the set of input topics/patterns
-            final int numInputTopics = allInputTopics.size();
-            final List<String> inputTopics = builder.fullSourceTopicNames();
-            final Collection<String> inputPatterns = builder.allSourcePatternStrings();
-
-            final int numNewInputTopics = inputTopics.size() + inputPatterns.size();
-            allInputTopics.addAll(inputTopics);
-            allInputTopics.addAll(inputPatterns);
-            if (allInputTopics.size() != numInputTopics + numNewInputTopics) {
-                inputTopics.retainAll(allInputTopics);
-                inputPatterns.retainAll(allInputTopics);
-                inputTopics.addAll(inputPatterns);
-                log.error("Tried to add the NamedTopology {} but it had overlap with other input topics: {}", builder.topologyName(), inputTopics);
-                throw new TopologyException("Named Topologies may not subscribe to the same input topics or patterns");
-            }
-
-            final ProcessorTopology globalTopology = builder.buildGlobalStateTopology();
-            if (globalTopology != null) {
-                if (builder.topologyName() != null) {
-                    throw new IllegalStateException("Global state stores are not supported with Named Topologies");
-                } else if (this.globalTopology == null) {
-                    this.globalTopology = globalTopology;
-                } else {
-                    throw new IllegalStateException("Topology builder had global state, but global topology has already been set");
-                }
-            }
-            globalStateStores.putAll(builder.globalStateStores());
-        });
->>>>>>> 92d58aa8
-    }
-
-    public ProcessorTopology buildSubtopology(final TaskId task) {
-        return lookupBuilderForTask(task).buildSubtopology(task.subtopology());
-    }
-
-    public ProcessorTopology globalTaskTopology() {
-        if (hasNamedTopologies()) {
-            throw new IllegalStateException("Global state stores are not supported with Named Topologies");
-        }
-        return globalTopology;
-    }
-
-    public Map<String, StateStore> globalStateStores() {
-        return globalStateStores;
-    }
-
-    public Map<String, List<String>> stateStoreNameToSourceTopics() {
-        final Map<String, List<String>> stateStoreNameToSourceTopics = new HashMap<>();
-        applyToEachBuilder(b -> stateStoreNameToSourceTopics.putAll(b.stateStoreNameToSourceTopics()));
-        return stateStoreNameToSourceTopics;
-    }
-
-    public String getStoreForChangelogTopic(final String topicName) {
-        for (final InternalTopologyBuilder builder : builders.values()) {
-            final String store = builder.getStoreForChangelogTopic(topicName);
-            if (store != null) {
-                return store;
-            }
-        }
-        log.warn("Unable to locate any store for topic {}", topicName);
-        return "";
-    }
-
-    public Collection<String> sourceTopicsForStore(final String storeName) {
-        final List<String> sourceTopics = new ArrayList<>();
-        applyToEachBuilder(b -> sourceTopics.addAll(b.sourceTopicsForStore(storeName)));
-        return sourceTopics;
-    }
-
-    public Map<Subtopology, TopicsInfo> topicGroups() {
-        final Map<Subtopology, TopicsInfo> topicGroups = new HashMap<>();
-        applyToEachBuilder(b -> topicGroups.putAll(b.topicGroups()));
-        return topicGroups;
-    }
-
-    public Map<String, List<String>> nodeToSourceTopics(final TaskId task) {
-        return lookupBuilderForTask(task).nodeToSourceTopics();
-    }
-
-    void addSubscribedTopicsFromMetadata(final Set<String> topics, final String logPrefix) {
-        applyToEachBuilder(b -> b.addSubscribedTopicsFromMetadata(topics, logPrefix));
-    }
-
-    void addSubscribedTopicsFromAssignment(final List<TopicPartition> partitions, final String logPrefix) {
-        applyToEachBuilder(b -> b.addSubscribedTopicsFromAssignment(partitions, logPrefix));
-    }
-
-    public Collection<Set<String>> copartitionGroups() {
-        final List<Set<String>> copartitionGroups = new ArrayList<>();
-        applyToEachBuilder(b -> copartitionGroups.addAll(b.copartitionGroups()));
-        return copartitionGroups;
-    }
-
+    }
     private void buildAndVerifyTopology(final InternalTopologyBuilder builder) {
         builder.rewriteTopology(config);
         builder.buildTopology();
@@ -335,13 +236,13 @@
             inputTopics.retainAll(allInputTopics);
             inputPatterns.retainAll(allInputTopics);
             inputTopics.addAll(inputPatterns);
-            log.error("Tried to add the NamedTopology {} but it had overlap with other input topics: {}", builder.namedTopology(), inputTopics);
+            log.error("Tried to add the NamedTopology {} but it had overlap with other input topics: {}", builder.topologyName(), inputTopics);
             throw new TopologyException("Named Topologies may not subscribe to the same input topics or patterns");
         }
 
         final ProcessorTopology globalTopology = builder.buildGlobalStateTopology();
         if (globalTopology != null) {
-            if (builder.namedTopology() != null) {
+            if (builder.topologyName() != null) {
                 throw new IllegalStateException("Global state stores are not supported with Named Topologies");
             } else if (this.globalTopology == null) {
                 this.globalTopology = globalTopology;
@@ -352,6 +253,68 @@
         globalStateStores.putAll(builder.globalStateStores());
     }
 
+    public ProcessorTopology buildSubtopology(final TaskId task) {
+        return lookupBuilderForTask(task).buildSubtopology(task.subtopology());
+    }
+
+    public ProcessorTopology globalTaskTopology() {
+        if (hasNamedTopologies()) {
+            throw new IllegalStateException("Global state stores are not supported with Named Topologies");
+        }
+        return globalTopology;
+    }
+
+    public Map<String, StateStore> globalStateStores() {
+        return globalStateStores;
+    }
+
+    public Map<String, List<String>> stateStoreNameToSourceTopics() {
+        final Map<String, List<String>> stateStoreNameToSourceTopics = new HashMap<>();
+        applyToEachBuilder(b -> stateStoreNameToSourceTopics.putAll(b.stateStoreNameToSourceTopics()));
+        return stateStoreNameToSourceTopics;
+    }
+
+    public String getStoreForChangelogTopic(final String topicName) {
+        for (final InternalTopologyBuilder builder : builders.values()) {
+            final String store = builder.getStoreForChangelogTopic(topicName);
+            if (store != null) {
+                return store;
+            }
+        }
+        log.warn("Unable to locate any store for topic {}", topicName);
+        return "";
+    }
+
+    public Collection<String> sourceTopicsForStore(final String storeName) {
+        final List<String> sourceTopics = new ArrayList<>();
+        applyToEachBuilder(b -> sourceTopics.addAll(b.sourceTopicsForStore(storeName)));
+        return sourceTopics;
+    }
+
+    public Map<Subtopology, TopicsInfo> topicGroups() {
+        final Map<Subtopology, TopicsInfo> topicGroups = new HashMap<>();
+        applyToEachBuilder(b -> topicGroups.putAll(b.topicGroups()));
+        return topicGroups;
+    }
+
+    public Map<String, List<String>> nodeToSourceTopics(final TaskId task) {
+        return lookupBuilderForTask(task).nodeToSourceTopics();
+    }
+
+    void addSubscribedTopicsFromMetadata(final Set<String> topics, final String logPrefix) {
+        applyToEachBuilder(b -> b.addSubscribedTopicsFromMetadata(topics, logPrefix));
+    }
+
+    void addSubscribedTopicsFromAssignment(final List<TopicPartition> partitions, final String logPrefix) {
+        applyToEachBuilder(b -> b.addSubscribedTopicsFromAssignment(partitions, logPrefix));
+    }
+
+    public Collection<Set<String>> copartitionGroups() {
+        final List<Set<String>> copartitionGroups = new ArrayList<>();
+        applyToEachBuilder(b -> copartitionGroups.addAll(b.copartitionGroups()));
+        return copartitionGroups;
+    }
+
     private InternalTopologyBuilder lookupBuilderForTask(final TaskId task) {
         return task.namedTopology() == null ? builders.get(UNNAMED_TOPOLOGY) : builders.get(task.namedTopology());
     }
