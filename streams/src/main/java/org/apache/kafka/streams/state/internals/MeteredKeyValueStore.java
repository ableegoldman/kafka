--- conflicted
+++ resolved
@@ -150,15 +150,9 @@
         serdes = new StateSerdes<>(
             changelogTopic != null ?
                 changelogTopic :
-<<<<<<< HEAD
                 ProcessorStateManager.storeChangelogTopic(context.applicationId(), storeName, taskId.namedTopology()),
-            prepareKeySerde(keySerde, context.keySerde(), context.valueSerde()),
-            prepareValueSerdeForStore(valueSerde, context.keySerde(), context.valueSerde())
-=======
-                ProcessorStateManager.storeChangelogTopic(context.applicationId(), storeName),
             prepareKeySerde(keySerde, new SerdeGetter(context)),
             prepareValueSerdeForStore(valueSerde, new SerdeGetter(context))
->>>>>>> 0785aa38
         );
     }
 
@@ -168,15 +162,9 @@
         serdes = new StateSerdes<>(
             changelogTopic != null ?
                 changelogTopic :
-<<<<<<< HEAD
                 ProcessorStateManager.storeChangelogTopic(context.applicationId(), storeName, taskId.namedTopology()),
-            prepareKeySerde(keySerde, context.keySerde(), context.valueSerde()),
-            prepareValueSerdeForStore(valueSerde, context.keySerde(), context.valueSerde())
-=======
-                ProcessorStateManager.storeChangelogTopic(context.applicationId(), storeName),
             prepareKeySerde(keySerde, new SerdeGetter(context)),
             prepareValueSerdeForStore(valueSerde, new SerdeGetter(context))
->>>>>>> 0785aa38
         );
     }
 
