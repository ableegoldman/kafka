/*
 * Licensed to the Apache Software Foundation (ASF) under one or more
 * contributor license agreements. See the NOTICE file distributed with
 * this work for additional information regarding copyright ownership.
 * The ASF licenses this file to You under the Apache License, Version 2.0
 * (the "License"); you may not use this file except in compliance with
 * the License. You may obtain a copy of the License at
 *
 *    http://www.apache.org/licenses/LICENSE-2.0
 *
 * Unless required by applicable law or agreed to in writing, software
 * distributed under the License is distributed on an "AS IS" BASIS,
 * WITHOUT WARRANTIES OR CONDITIONS OF ANY KIND, either express or implied.
 * See the License for the specific language governing permissions and
 * limitations under the License.
 */
package org.apache.kafka.streams.processor.internals;

import org.apache.kafka.common.utils.Time;
import org.apache.kafka.common.utils.Utils;
import org.apache.kafka.streams.StreamsConfig;
import org.apache.kafka.streams.errors.ProcessorStateException;
import org.apache.kafka.streams.errors.StreamsException;
import org.apache.kafka.streams.processor.TaskId;
import org.apache.kafka.streams.processor.internals.namedtopology.NamedTaskId;

import java.io.FileFilter;
import java.util.ArrayList;
import java.util.Arrays;
import java.util.List;
import java.util.Objects;
import java.util.stream.Collectors;
import org.slf4j.Logger;
import org.slf4j.LoggerFactory;

import com.fasterxml.jackson.annotation.JsonIgnoreProperties;
import com.fasterxml.jackson.annotation.JsonProperty;
import com.fasterxml.jackson.databind.ObjectMapper;
import java.io.File;
import java.io.IOException;
import java.nio.channels.FileChannel;
import java.nio.channels.FileLock;
import java.nio.channels.OverlappingFileLockException;
import java.nio.file.Path;
import java.nio.file.Files;
import java.nio.file.StandardOpenOption;
import java.nio.file.attribute.PosixFilePermission;
import java.nio.file.attribute.PosixFilePermissions;
import java.util.HashMap;
import java.util.Set;
import java.util.UUID;
import java.util.concurrent.atomic.AtomicReference;
import java.util.regex.Pattern;

import static org.apache.kafka.streams.processor.internals.StateManagerUtil.CHECKPOINT_FILE_NAME;
import static org.apache.kafka.streams.processor.internals.StateManagerUtil.parseTaskDirectoryName;

/**
 * Manages the directories where the state of Tasks owned by a {@link StreamThread} are
 * stored. Handles creation/locking/unlocking/cleaning of the Task Directories. This class is not
 * thread-safe.
 */
public class StateDirectory {

    private static final Pattern TASK_DIR_PATH_NAME = Pattern.compile("\\d+_\\d+");
    private static final Pattern NAMED_TOPOLOGY_DIR_PATH_NAME = Pattern.compile("__.+__");
    private static final Logger log = LoggerFactory.getLogger(StateDirectory.class);
    static final String LOCK_FILE_NAME = ".lock";

    /* The process file is used to persist the process id across restarts.
     * For compatibility reasons you should only ever add fields to the json schema
     */
    static final String PROCESS_FILE_NAME = "kafka-streams-process-metadata";

    @JsonIgnoreProperties(ignoreUnknown = true)
    static class StateDirectoryProcessFile {
        @JsonProperty
        private final UUID processId;

        // required by jackson -- do not remove, your IDE may be warning that this is unused but it's lying to you
        public StateDirectoryProcessFile() {
            this.processId = null;
        }

        StateDirectoryProcessFile(final UUID processId) {
            this.processId = processId;
        }
    }

    private final Object taskDirCreationLock = new Object();
    private final Time time;
    private final String appId;
    private final File stateDir;
    private final boolean hasPersistentStores;
    private final boolean hasNamedTopologies;

    private final HashMap<TaskId, Thread> lockedTasksToOwner = new HashMap<>();

    private FileChannel stateDirLockChannel;
    private FileLock stateDirLock;

    /**
     * Ensures that the state base directory as well as the application's sub-directory are created.
     *
     * @param config              streams application configuration to read the root state directory path
     * @param time                system timer used to execute periodic cleanup procedure
     * @param hasPersistentStores only when the application's topology does have stores persisted on local file
     *                            system, we would go ahead and auto-create the corresponding application / task / store
     *                            directories whenever necessary; otherwise no directories would be created.
     * @param hasNamedTopologies  whether this application is composed of independent named topologies
     *
     * @throws ProcessorStateException if the base state directory or application state directory does not exist
     *                                 and could not be created when hasPersistentStores is enabled.
     */
    public StateDirectory(final StreamsConfig config, final Time time, final boolean hasPersistentStores, final boolean hasNamedTopologies) {
        this.time = time;
        this.hasPersistentStores = hasPersistentStores;
        this.hasNamedTopologies = hasNamedTopologies;
        this.appId = config.getString(StreamsConfig.APPLICATION_ID_CONFIG);
        final String stateDirName = config.getString(StreamsConfig.STATE_DIR_CONFIG);
        final File baseDir = new File(stateDirName);
        stateDir = new File(baseDir, appId);

        if (this.hasPersistentStores) {
            if (!baseDir.exists() && !baseDir.mkdirs()) {
                throw new ProcessorStateException(
                    String.format("base state directory [%s] doesn't exist and couldn't be created", stateDirName));
            }
            if (!stateDir.exists() && !stateDir.mkdir()) {
                throw new ProcessorStateException(
                    String.format("state directory [%s] doesn't exist and couldn't be created", stateDir.getPath()));
            }

            if (stateDirName.startsWith(System.getProperty("java.io.tmpdir"))) {
                log.warn("Using an OS temp directory in the state.dir property can cause failures with writing" +
                    " the checkpoint file due to the fact that this directory can be cleared by the OS." +
                    " Resolved state.dir: [" + stateDirName + "]");

            }
            // change the dir permission to "rwxr-x---" to avoid world readable
            configurePermissions(baseDir);
            configurePermissions(stateDir);
        }
    }

    public StateDirectory(final StreamsConfig config, final Time time, final boolean hasPersistentStores) {
        //TODO Explicitly set hasNamedTopology appropriately in each test and remove this
        this(config, time, hasPersistentStores, false);
    }

    private void configurePermissions(final File file) {
        final Path path = file.toPath();
        if (path.getFileSystem().supportedFileAttributeViews().contains("posix")) {
            final Set<PosixFilePermission> perms = PosixFilePermissions.fromString("rwxr-x---");
            try {
                Files.setPosixFilePermissions(path, perms);
            } catch (final IOException e) {
                log.error("Error changing permissions for the directory {} ", path, e);
            }
        } else {
            boolean set = file.setReadable(true, true);
            set &= file.setWritable(true, true);
            set &= file.setExecutable(true, true);
            if (!set) {
                log.error("Failed to change permissions for the directory {}", file);
            }
        }
    }

    /**
     * @return true if the state directory was successfully locked
     */
    private boolean lockStateDirectory() {
        final File lockFile = new File(stateDir, LOCK_FILE_NAME);
        try {
            stateDirLockChannel = FileChannel.open(lockFile.toPath(), StandardOpenOption.CREATE, StandardOpenOption.WRITE);
            stateDirLock = tryLock(stateDirLockChannel);
        } catch (final IOException e) {
            log.error("Unable to lock the state directory due to unexpected exception", e);
            throw new ProcessorStateException("Failed to lock the state directory during startup", e);
        }

        return stateDirLock != null;
    }

    public UUID initializeProcessId() {
        if (!hasPersistentStores) {
            return UUID.randomUUID();
        }

        if (!lockStateDirectory()) {
            log.error("Unable to obtain lock as state directory is already locked by another process");
            throw new StreamsException("Unable to initialize state, this can happen if multiple instances of " +
                                           "Kafka Streams are running in the same state directory");
        }

        final File processFile = new File(stateDir, PROCESS_FILE_NAME);
        final ObjectMapper mapper = new ObjectMapper();

        try {
            if (processFile.exists()) {
                try {
                    final StateDirectoryProcessFile processFileData = mapper.readValue(processFile, StateDirectoryProcessFile.class);
                    log.info("Reading UUID from process file: {}", processFileData.processId);
                    if (processFileData.processId != null) {
                        return processFileData.processId;
                    }
                } catch (final Exception e) {
                    log.warn("Failed to read json process file", e);
                }
            }

            final StateDirectoryProcessFile processFileData = new StateDirectoryProcessFile(UUID.randomUUID());
            log.info("No process id found on disk, got fresh process id {}", processFileData.processId);

            mapper.writeValue(processFile, processFileData);
            return processFileData.processId;
        } catch (final IOException e) {
            log.error("Unable to read/write process file due to unexpected exception", e);
            throw new ProcessorStateException(e);
        }
    }

    /**
     * Get or create the directory for the provided {@link TaskId}.
     * @return directory for the {@link TaskId}
     * @throws ProcessorStateException if the task directory does not exist and could not be created
     */
    public File getOrCreateDirectoryForTask(final TaskId taskId) {
        final File taskParentDir = getTaskDirectoryParentName(taskId);
        final File taskDir = new File(taskParentDir, taskId.toString());
        if (hasPersistentStores && !taskDir.exists()) {
            synchronized (taskDirCreationLock) {
                // to avoid a race condition, we need to check again if the directory does not exist:
                // otherwise, two threads might pass the outer `if` (and enter the `then` block),
                // one blocks on `synchronized` while the other creates the directory,
                // and the blocking one fails when trying to create it after it's unblocked
                if (!taskParentDir.exists() && !taskParentDir.mkdir()) {
                    throw new ProcessorStateException(
                            String.format("Parent [%s] of task directory [%s] doesn't exist and couldn't be created",
                                    taskParentDir.getPath(), taskDir.getPath()));
                }
                if (!taskDir.exists() && !taskDir.mkdir()) {
                    throw new ProcessorStateException(
                        String.format("task directory [%s] doesn't exist and couldn't be created", taskDir.getPath()));
                }
            }
        }
        return taskDir;
    }

    private File getTaskDirectoryParentName(final TaskId taskId) {
        final String namedTopology = NamedTaskId.namedTopology(taskId);
        if (namedTopology != null) {
            return new File(stateDir, "__" + namedTopology + "__");
        } else {
            return stateDir;
        }
    }

    /**
     * @return The File handle for the checkpoint in the given task's directory
     */
    File checkpointFileFor(final TaskId taskId) {
        return new File(getOrCreateDirectoryForTask(taskId), StateManagerUtil.CHECKPOINT_FILE_NAME);
    }

    /**
     * Decide if the directory of the task is empty or not
     */
    boolean directoryForTaskIsEmpty(final TaskId taskId) {
        final File taskDir = getOrCreateDirectoryForTask(taskId);

        return taskDirIsEmpty(taskDir);
    }

    private boolean taskDirIsEmpty(final File taskDir) {
        final File[] storeDirs = taskDir.listFiles(pathname ->
                !pathname.getName().equals(CHECKPOINT_FILE_NAME));

        boolean taskDirEmpty = true;

        // if the task is stateless, storeDirs would be null
        if (storeDirs != null && storeDirs.length > 0) {
            for (final File file : storeDirs) {
                // We removed the task directory locking but some upgrading applications may still have old lock files on disk,
                // we just lazily delete those in this method since it's the only thing that would be affected by these
                if (file.getName().endsWith(LOCK_FILE_NAME)) {
                    if (!file.delete()) {
                        // If we hit an error deleting this just ignore it and move on, we'll retry again at some point
                        log.warn("Error encountered deleting lock file in {}", taskDir);
                    }
                } else {
                    // If it's not a lock file then the directory is not empty,
                    // but finish up the loop in case there's a lock file left to delete
                    log.trace("TaskDir {} was not empty, found {}", taskDir, file);
                    taskDirEmpty = false;
                }
            }
        }
        return taskDirEmpty;
    }

    /**
     * Get or create the directory for the global stores.
     * @return directory for the global stores
     * @throws ProcessorStateException if the global store directory does not exists and could not be created
     */
    File globalStateDir() {
        final File dir = new File(stateDir, "global");
        if (hasPersistentStores && !dir.exists() && !dir.mkdir()) {
            throw new ProcessorStateException(
                String.format("global state directory [%s] doesn't exist and couldn't be created", dir.getPath()));
        }
        return dir;
    }

    private String logPrefix() {
        return String.format("stream-thread [%s]", Thread.currentThread().getName());
    }

    /**
     * Get the lock for the {@link TaskId}s directory if it is available
     * @param taskId task id
     * @return true if successful
     */
    synchronized boolean lock(final TaskId taskId) {
        if (!hasPersistentStores) {
            return true;
        }

        final Thread lockOwner = lockedTasksToOwner.get(taskId);
        if (lockOwner != null) {
            if (lockOwner.equals(Thread.currentThread())) {
                log.trace("{} Found cached state dir lock for task {}", logPrefix(), taskId);
                // we already own the lock
                return true;
            } else {
                // another thread owns the lock
                return false;
            }
        } else if (!stateDir.exists()) {
            log.error("Tried to lock task directory for {} but the state directory does not exist", taskId);
            throw new IllegalStateException("The state directory has been deleted");
        } else {
            lockedTasksToOwner.put(taskId, Thread.currentThread());
            // make sure the task directory actually exists, and create it if not
            getOrCreateDirectoryForTask(taskId);
            return true;
        }
    }

    /**
     * Unlock the state directory for the given {@link TaskId}.
     */
    synchronized void unlock(final TaskId taskId) {
        final Thread lockOwner = lockedTasksToOwner.get(taskId);
        if (lockOwner != null && lockOwner.equals(Thread.currentThread())) {
            lockedTasksToOwner.remove(taskId);
            log.debug("{} Released state dir lock for task {}", logPrefix(), taskId);
        }
    }

    public void close() {
        if (hasPersistentStores) {
            try {
                stateDirLock.release();
                stateDirLockChannel.close();

                stateDirLock = null;
                stateDirLockChannel = null;
            } catch (final IOException e) {
                log.error("Unexpected exception while unlocking the state dir", e);
                throw new StreamsException("Failed to release the lock on the state directory", e);
            }

            // all threads should be stopped and cleaned up by now, so none should remain holding a lock
            if (!lockedTasksToOwner.isEmpty()) {
                log.error("Some task directories still locked while closing state, this indicates unclean shutdown: {}", lockedTasksToOwner);
            }
        }
    }

    public synchronized void clean() {
        try {
            cleanStateAndTaskDirectoriesCalledByUser();
        } catch (final Exception e) {
            throw new StreamsException(e);
        }

        try {
            if (stateDir.exists()) {
                Utils.delete(globalStateDir().getAbsoluteFile());
            }
        } catch (final IOException exception) {
            log.error(
                String.format("%s Failed to delete global state directory of %s due to an unexpected exception",
                    logPrefix(), appId),
                exception
            );
            throw new StreamsException(exception);
        }
    }

    /**
     * Remove the directories for any {@link TaskId}s that are no-longer
     * owned by this {@link StreamThread} and aren't locked by either
     * another process or another {@link StreamThread}
     * @param cleanupDelayMs only remove directories if they haven't been modified for at least
     *                       this amount of time (milliseconds)
     */
    public synchronized void cleanRemovedTasks(final long cleanupDelayMs) {
        try {
            cleanRemovedTasksCalledByCleanerThread(cleanupDelayMs);
        } catch (final Exception cannotHappen) {
            throw new IllegalStateException("Should have swallowed exception.", cannotHappen);
        }
    }

    private void cleanRemovedTasksCalledByCleanerThread(final long cleanupDelayMs) {
<<<<<<< HEAD
        for (final TaskDirectory taskDir : listNonEmptyTaskDirectories()) {
            final String dirName = taskDir.file().getName();
            final TaskId id = TaskId.parseTaskDirectoryName(dirName, taskDir.namedTopology());
=======
        for (final File taskDir : listNonEmptyTaskDirectories()) {
            final String dirName = taskDir.getName();
            final TaskId id = parseTaskDirectoryName(dirName, null);
>>>>>>> c714e676
            if (!lockedTasksToOwner.containsKey(id)) {
                try {
                    if (lock(id)) {
                        final long now = time.milliseconds();
                        final long lastModifiedMs = taskDir.file().lastModified();
                        if (now > lastModifiedMs + cleanupDelayMs) {
                            log.info("{} Deleting obsolete state directory {} for task {} as {}ms has elapsed (cleanup delay is {}ms).",
                                logPrefix(), dirName, id, now - lastModifiedMs, cleanupDelayMs);
                            Utils.delete(taskDir.file());
                        }
                    }
                } catch (final IOException exception) {
                    log.warn(
                        String.format("%s Swallowed the following exception during deletion of obsolete state directory %s for task %s:",
                            logPrefix(), dirName, id),
                        exception
                    );
                } finally {
                    unlock(id);
                }
            }
        }
        maybeCleanEmptyNamedTopologyDirs();
    }

    private void maybeCleanEmptyNamedTopologyDirs() {
        if (hasNamedTopologies) {
            final File[] namedTopologyDirs = stateDir.listFiles(pathname ->
                    pathname.isDirectory() && NAMED_TOPOLOGY_DIR_PATH_NAME.matcher(pathname.getName()).matches()
            );
            if (namedTopologyDirs != null) {
                for (final File namedTopologyDir : namedTopologyDirs) {
                    final File[] contents = namedTopologyDir.listFiles();
                    if (contents != null && contents.length == 0 && !namedTopologyDir.delete()) {
                        log.warn("Unable to delete empty topology dir {}", namedTopologyDir.getName());
                    }
                }
            }
        }
    }

    private void cleanStateAndTaskDirectoriesCalledByUser() throws Exception {
        if (!lockedTasksToOwner.isEmpty()) {
            log.warn("Found some still-locked task directories when user requested to cleaning up the state, " 
                         + "since Streams is not running any more these will be ignored to complete the cleanup");
        }
        final AtomicReference<Exception> firstException = new AtomicReference<>();
<<<<<<< HEAD

        for (final TaskDirectory taskDir : listAllTaskDirectories()) {
            final String dirName = taskDir.file().getName();
            final TaskId id = TaskId.parseTaskDirectoryName(dirName, taskDir.namedTopology());
            if (!lockedTasksToOwner.containsKey(id)) {
                try {
                    if (lock(id)) {
                        log.info("{} Deleting state directory {} for task {} as user calling cleanup.",
                            logPrefix(), dirName, id);
                        Utils.delete(taskDir.file());
                    } else {
                        log.warn("{} Could not get lock for state directory {} for task {} as user calling cleanup.",
                            logPrefix(), dirName, id);
                    }
                } catch (final OverlappingFileLockException | IOException exception) {
                    log.error(
                        String.format("%s Failed to delete state directory %s for task %s with exception:",
                            logPrefix(), dirName, id),
                        exception
                    );
                    firstException.compareAndSet(null, exception);
                } finally {
                    try {
                        unlock(id);
                        // for manual user call, stream threads are not running so it is safe to delete
                        // the whole directory
                        Utils.delete(taskDir.file());
                    } catch (final IOException exception) {
                        log.error(
                            String.format("%s Failed to release lock on state directory %s for task %s with exception:",
                                logPrefix(), dirName, id),
                            exception
                        );
                        firstException.compareAndSet(null, exception);
                    }
=======
        for (final File taskDir : listAllTaskDirectories()) {
            final String dirName = taskDir.getName();
            final TaskId id = parseTaskDirectoryName(dirName, null);
            try {
                log.info("{} Deleting state directory {} for task {} as user calling cleanup.",
                         logPrefix(), dirName, id);
                
                if (lockedTasksToOwner.containsKey(id)) {
                    log.warn("{} Task {} in state directory {} was still locked by {}",
                             logPrefix(), dirName, id, lockedTasksToOwner.get(id));
>>>>>>> c714e676
                }
                Utils.delete(taskDir);
            } catch (final IOException exception) {
                log.error(
                    String.format("%s Failed to delete state directory %s for task %s with exception:",
                                  logPrefix(), dirName, id),
                    exception
                );
                firstException.compareAndSet(null, exception);
            }
        }
        maybeCleanEmptyNamedTopologyDirs();
        final Exception exception = firstException.get();
        if (exception != null) {
            throw exception;
        }
    }

    /**
     * List all of the task directories that are non-empty
     * @return The list of all the non-empty local directories for stream tasks
     */
    List<TaskDirectory> listNonEmptyTaskDirectories() {
        return listTaskDirectories(pathname -> {
            if (!pathname.isDirectory() || !TASK_DIR_PATH_NAME.matcher(pathname.getName()).matches()) {
                return false;
            } else {
                return !taskDirIsEmpty(pathname);
            }
        });
    }

    /**
     * List all of the task directories along with their parent directory if they belong to a named topology
     * @return The list of all the existing local directories for stream tasks
     */
    List<TaskDirectory> listAllTaskDirectories() {
        return listTaskDirectories(pathname -> pathname.isDirectory() && TASK_DIR_PATH_NAME.matcher(pathname.getName()).matches());
    }

    private List<TaskDirectory> listTaskDirectories(final FileFilter filter) {
        final List<TaskDirectory> taskDirectories = new ArrayList<>();
        if (hasPersistentStores && stateDir.exists()) {
            if (hasNamedTopologies) {
                final File[] namedTopologyDirectories = stateDir.listFiles();
                if (namedTopologyDirectories != null) {
                    for (final File namedTopologyDir : namedTopologyDirectories) {
                        final File[] taskDirs = namedTopologyDir.listFiles(filter);
                        if (taskDirs != null) {
                            taskDirectories.addAll(Arrays.stream(taskDirs)
                                                       .map(f -> new TaskDirectory(f, namedTopologyDir.getName())).collect(Collectors.toList()));
                        }
                    }
                }
            } else {
                final File[] taskDirs =
                    stateDir.listFiles(filter);
                if (taskDirs != null) {
                    taskDirectories.addAll(Arrays.stream(taskDirs)
                                               .map(f -> new TaskDirectory(f, null)).collect(Collectors.toList()));
                }
            }
        }

        return taskDirectories;
    }

    private FileLock tryLock(final FileChannel channel) throws IOException {
        try {
            return channel.tryLock();
        } catch (final OverlappingFileLockException e) {
            return null;
        }
    }

    public static class TaskDirectory {
        private final File file;
        private final String namedTopology; // may be null if hasNamedTopologies = false

        TaskDirectory(final File file, final String namedTopology) {
            this.file = file;
            this.namedTopology = namedTopology;
        }

        public File file() {
            return file;
        }

        public String namedTopology() {
            return namedTopology;
        }

        @Override
        public boolean equals(final Object o) {
            if (this == o) {
                return true;
            }
            if (o == null || getClass() != o.getClass()) {
                return false;
            }
            final TaskDirectory that = (TaskDirectory) o;
            return file.equals(that.file) &&
                Objects.equals(namedTopology, that.namedTopology);
        }

        @Override
        public int hashCode() {
            return Objects.hash(file, namedTopology);
        }
    }

}<|MERGE_RESOLUTION|>--- conflicted
+++ resolved
@@ -22,7 +22,6 @@
 import org.apache.kafka.streams.errors.ProcessorStateException;
 import org.apache.kafka.streams.errors.StreamsException;
 import org.apache.kafka.streams.processor.TaskId;
-import org.apache.kafka.streams.processor.internals.namedtopology.NamedTaskId;
 
 import java.io.FileFilter;
 import java.util.ArrayList;
@@ -250,7 +249,7 @@
     }
 
     private File getTaskDirectoryParentName(final TaskId taskId) {
-        final String namedTopology = NamedTaskId.namedTopology(taskId);
+        final String namedTopology = taskId.namedTopology();
         if (namedTopology != null) {
             return new File(stateDir, "__" + namedTopology + "__");
         } else {
@@ -418,15 +417,9 @@
     }
 
     private void cleanRemovedTasksCalledByCleanerThread(final long cleanupDelayMs) {
-<<<<<<< HEAD
         for (final TaskDirectory taskDir : listNonEmptyTaskDirectories()) {
             final String dirName = taskDir.file().getName();
-            final TaskId id = TaskId.parseTaskDirectoryName(dirName, taskDir.namedTopology());
-=======
-        for (final File taskDir : listNonEmptyTaskDirectories()) {
-            final String dirName = taskDir.getName();
-            final TaskId id = parseTaskDirectoryName(dirName, null);
->>>>>>> c714e676
+            final TaskId id = parseTaskDirectoryName(dirName, taskDir.namedTopology());
             if (!lockedTasksToOwner.containsKey(id)) {
                 try {
                     if (lock(id)) {
@@ -474,26 +467,25 @@
                          + "since Streams is not running any more these will be ignored to complete the cleanup");
         }
         final AtomicReference<Exception> firstException = new AtomicReference<>();
-<<<<<<< HEAD
 
         for (final TaskDirectory taskDir : listAllTaskDirectories()) {
             final String dirName = taskDir.file().getName();
-            final TaskId id = TaskId.parseTaskDirectoryName(dirName, taskDir.namedTopology());
+            final TaskId id = parseTaskDirectoryName(dirName, taskDir.namedTopology());
             if (!lockedTasksToOwner.containsKey(id)) {
                 try {
                     if (lock(id)) {
                         log.info("{} Deleting state directory {} for task {} as user calling cleanup.",
-                            logPrefix(), dirName, id);
+                                logPrefix(), dirName, id);
                         Utils.delete(taskDir.file());
                     } else {
                         log.warn("{} Could not get lock for state directory {} for task {} as user calling cleanup.",
-                            logPrefix(), dirName, id);
+                                logPrefix(), dirName, id);
                     }
                 } catch (final OverlappingFileLockException | IOException exception) {
                     log.error(
-                        String.format("%s Failed to delete state directory %s for task %s with exception:",
-                            logPrefix(), dirName, id),
-                        exception
+                            String.format("%s Failed to delete state directory %s for task %s with exception:",
+                                    logPrefix(), dirName, id),
+                            exception
                     );
                     firstException.compareAndSet(null, exception);
                 } finally {
@@ -504,33 +496,14 @@
                         Utils.delete(taskDir.file());
                     } catch (final IOException exception) {
                         log.error(
-                            String.format("%s Failed to release lock on state directory %s for task %s with exception:",
-                                logPrefix(), dirName, id),
-                            exception
+                                String.format("%s Failed to release lock on state directory %s for task %s with exception:",
+                                        logPrefix(), dirName, id),
+                                exception
                         );
                         firstException.compareAndSet(null, exception);
                     }
-=======
-        for (final File taskDir : listAllTaskDirectories()) {
-            final String dirName = taskDir.getName();
-            final TaskId id = parseTaskDirectoryName(dirName, null);
-            try {
-                log.info("{} Deleting state directory {} for task {} as user calling cleanup.",
-                         logPrefix(), dirName, id);
-                
-                if (lockedTasksToOwner.containsKey(id)) {
-                    log.warn("{} Task {} in state directory {} was still locked by {}",
-                             logPrefix(), dirName, id, lockedTasksToOwner.get(id));
->>>>>>> c714e676
-                }
-                Utils.delete(taskDir);
-            } catch (final IOException exception) {
-                log.error(
-                    String.format("%s Failed to delete state directory %s for task %s with exception:",
-                                  logPrefix(), dirName, id),
-                    exception
-                );
-                firstException.compareAndSet(null, exception);
+                }
+                Utils.delete(taskDir.file());
             }
         }
         maybeCleanEmptyNamedTopologyDirs();
